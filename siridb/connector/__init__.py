--- conflicted
+++ resolved
@@ -81,25 +81,4 @@
         keepalive=keepalive,
         protocol=protocol)
 
-<<<<<<< HEAD
-    return connection
-=======
-    return connection
-
-
-async def async_server_info(host='127.0.0.1',
-                            port=DEFAULT_CLIENT_PORT,
-                            loop=None,
-                            timeout=10):
-    loop = loop or asyncio.get_event_loop()
-    client = loop.create_connection(
-        lambda: _SiriDBInfoProtocol(None, None, None),
-        host=host,
-        port=port)
-    transport, protocol = \
-        await asyncio.wait_for(client, timeout=timeout)
-
-    result = await protocol.future
-    transport.close()
-    return result
->>>>>>> dff33c18
+    return connection